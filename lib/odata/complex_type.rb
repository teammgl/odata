--- conflicted
+++ resolved
@@ -19,11 +19,8 @@
       collect_properties
     end
 
-<<<<<<< HEAD
-=======
     # Returns the namespaced type for the ComplexType.
     # @return [String]
->>>>>>> 7e717404
     def type
       "#{namespace}.#{name}"
     end
